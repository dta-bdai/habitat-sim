// Copyright (c) Facebook, Inc. and its affiliates.
// This source code is licensed under the MIT license found in the
// LICENSE file in the root directory of this source tree.

#ifndef ESP_SENSOR_VISUALSENSOR_H_
#define ESP_SENSOR_VISUALSENSOR_H_

#include <Corrade/Containers/Optional.h>
#include <Magnum/Math/ConfigurationValue.h>

#include "esp/core/esp.h"

#include "esp/gfx/RenderCamera.h"
#include "esp/sensor/Sensor.h"

namespace esp {
namespace gfx {
class RenderTarget;
class SensorInfoVisualizer;
}  // namespace gfx

namespace sensor {

using Mn::Math::Literals::operator""_degf;

struct VisualSensorSpec : public SensorSpec {
  float ortho_scale = 0.1f;
  vec2i resolution = {128, 128};        // height x width
  std::string encoding = "rgba_uint8";  // For rendering colors in images
  bool gpu2gpuTransfer = false;         // True for pytorch tensor support
  VisualSensorSpec();
  void sanityCheck() override;
  bool isVisualSensorSpec() const override { return true; }
  bool operator==(const VisualSensorSpec& a) const;
  ESP_SMART_POINTERS(VisualSensorSpec)
};
// Represents a sensor that provides visual data from the environment to an
// agent
class VisualSensor : public Sensor {
 public:
  explicit VisualSensor(scene::SceneNode& node, VisualSensorSpec::ptr spec);
  ~VisualSensor() override;

  /**
   * @brief Return the size of the framebuffer corresponding to the sensor's
   * resolution as a [W, H] Vector2i
   */
  Magnum::Vector2i framebufferSize() const {
    // NB: The sensor's resolution is in H x W format as that more cleanly
    // corresponds to the practice of treating images as arrays that is used in
    // modern CV and DL. However, graphics frameworks expect W x H format for
    // frame buffer sizes
    return {visualSensorSpec_->resolution[1], visualSensorSpec_->resolution[0]};
  }

  bool isVisualSensor() const override { return true; }

  /**
   * @brief Display next observation from Simulator on default frame buffer
   * @param[in] sim Instance of Simulator class for which the observation needs
   *                to be displayed
   * @return Whether the display process was successful or not
   */
  bool displayObservation(sim::Simulator& sim) override;

  /**
   * @brief Returns the parameters needed to unproject depth for the sensor.
   *
   * Will always be @ref Corrade::Containers::NullOpt for the base sensor class
   * as it has no projection parameters
   */
  virtual Corrade::Containers::Optional<Magnum::Vector2> depthUnprojection()
      const {
    return Corrade::Containers::NullOpt;
  };

  /**
   * @brief Checks to see if this sensor has a RenderTarget bound or not
   */
  bool hasRenderTarget() const { return tgt_ != nullptr; }

  /**
   * @brief Binds the given given RenderTarget to the sensor.  The sensor takes
   * ownership of the RenderTarget
   */
  void bindRenderTarget(std::unique_ptr<gfx::RenderTarget>&& tgt);

  /**
   * @brief Returns a reference to the sensors render target
   */
  gfx::RenderTarget& renderTarget() {
    if (!hasRenderTarget())
      throw std::runtime_error("Sensor has no rendering target");
    return *tgt_;
  }

  /**
   * @brief Draw an observation to the frame buffer using simulator's renderer
   * @return true if success, otherwise false (e.g., frame buffer is not set)
   * @param[in] sim Instance of Simulator class for which the observation needs
   *                to be drawn
   */
  virtual bool drawObservation(CORRADE_UNUSED sim::Simulator& sim) {
    return false;
  }

  virtual bool getObservation(CORRADE_UNUSED sim::Simulator& sim,
                              CORRADE_UNUSED Observation& obs) override {
    return false;
  }

  virtual bool getObservationSpace(
      CORRADE_UNUSED ObservationSpace& space) override {
    return false;
  }

  /**
   * @brief visualize originally undisplayable info (such as depth, semantic
   * info) to the frame buffer using simulator's renderer
   * @param[in] sim Instance of Simulator class for which the observation needs
   *                to be drawn
   */
  virtual void visualizeObservation(gfx::SensorInfoVisualizer& visualizer);
  /**
   * @brief Sets resolution of Sensor's sensorSpec
   */
<<<<<<< HEAD
  virtual bool displayObservation(sim::Simulator& sim) override;
=======
  void setResolution(int height, int width) {
    CORRADE_ASSERT(height > 0 && width > 0,
                   "VisualSensor::setResolution(): resolution height and "
                   "width must be greater than 0", );
    visualSensorSpec_->resolution = {height, width};
  }

  void setResolution(vec2i resolution) {
    CORRADE_ASSERT(resolution[0] > 0 && resolution[1] > 0,
                   "VisualSensor::setResolution(): resolution height and "
                   "width must be greater than 0", );
    visualSensorSpec_->resolution = {resolution[0], resolution[1]};
  }
>>>>>>> 694e90e3

  /**
   * @brief Returns RenderCamera
   */
  virtual gfx::RenderCamera* getRenderCamera() const = 0;

  /**
   * @brief Gets near plane distance.
   */
  float getNear() const { return near_; }

  /**
   * @brief Gets far plane distance.
   */
  float getFar() const { return far_; }

  /**
   * @brief Returns the FOV of this Sensor
   */
  Mn::Deg getFOV() const { return hfov_; }

 protected:
  /** @brief projection parameters
   */

  /** @brief near clipping plane
   */
  float near_ = 0.01f;

  /** @brief far clipping plane
   */
  float far_ = 1000.0f;

  /** @brief field of view
   */
  Mn::Deg hfov_ = 90.0_degf;

  std::unique_ptr<gfx::RenderTarget> tgt_;
  VisualSensorSpec::ptr visualSensorSpec_ =
      std::dynamic_pointer_cast<VisualSensorSpec>(spec_);
  ESP_SMART_POINTERS(VisualSensor)
};

}  // namespace sensor
}  // namespace esp

#endif  // ESP_SENSOR_VISUALSENSOR_H_<|MERGE_RESOLUTION|>--- conflicted
+++ resolved
@@ -124,9 +124,6 @@
   /**
    * @brief Sets resolution of Sensor's sensorSpec
    */
-<<<<<<< HEAD
-  virtual bool displayObservation(sim::Simulator& sim) override;
-=======
   void setResolution(int height, int width) {
     CORRADE_ASSERT(height > 0 && width > 0,
                    "VisualSensor::setResolution(): resolution height and "
@@ -140,7 +137,6 @@
                    "width must be greater than 0", );
     visualSensorSpec_->resolution = {resolution[0], resolution[1]};
   }
->>>>>>> 694e90e3
 
   /**
    * @brief Returns RenderCamera
