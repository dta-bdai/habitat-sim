--- conflicted
+++ resolved
@@ -6,11 +6,8 @@
 
 #include "esp/scene/SceneNode.h"
 #include "esp/sensor/CameraSensor.h"
-<<<<<<< HEAD
 #include "esp/sensor/FisheyeSensor.h"
-=======
 #include "esp/sensor/Sensor.h"
->>>>>>> 78243c50
 
 namespace esp {
 namespace sensor {
@@ -22,20 +19,13 @@
         node.createChild({scene::SceneNodeTag::Leaf});
     // VisualSensor Setup
     if (spec->isVisualSensorSpec()) {
-<<<<<<< HEAD
       if (spec->sensorSubType == sensor::SensorSubType::Fisheye) {
-        sensorSuite.add(sensor::FisheyeSensor::create(
-            sensorNode, std::dynamic_pointer_cast<FisheyeSensorSpec>(spec)));
+        sensorNode.addFeature<sensor::FisheyeSensor>(
+            std::dynamic_pointer_cast<FisheyeSensorSpec>(spec));
       } else if (spec->sensorSubType == SensorSubType::Orthographic ||
                  spec->sensorSubType == SensorSubType::Pinhole) {
-        sensorSuite.add(CameraSensor::create(
-            sensorNode, std::dynamic_pointer_cast<CameraSensorSpec>(spec)));
-=======
-      if (spec->sensorSubType == SensorSubType::Orthographic ||
-          spec->sensorSubType == SensorSubType::Pinhole) {
         sensorNode.addFeature<sensor::CameraSensor>(
             std::dynamic_pointer_cast<sensor::CameraSensorSpec>(spec));
->>>>>>> 78243c50
       }
       // TODO: Implement fisheye sensor, Equirectangular sensor, Panorama sensor
       // else if(spec->sensorSubType == SensorSubType::Fisheye) {
@@ -47,16 +37,11 @@
     //   //NonVisualSensor Setup
     // }
   }
-<<<<<<< HEAD
-
-  return sensorSuite;
-=======
   return node.getNodeSensors();
 }
 
 void SensorFactory::deleteSensor(const sensor::Sensor& sensor) {
   delete (&sensor.node());
->>>>>>> 78243c50
 }
 
 void SensorFactory::deleteSubtreeSensor(scene::SceneNode& node,
