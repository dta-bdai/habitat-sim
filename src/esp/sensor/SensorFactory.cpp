--- conflicted
+++ resolved
@@ -13,20 +13,13 @@
 void SensorFactory::createSensors(
     scene::SceneNode& node,
     const sensor::SensorSetup& sensorSetup) {
-<<<<<<< HEAD
-  for (const sensor::SensorSpec::ptr& spec : sensorSetup) {
-    scene::SceneNode& sensorNode = node.createChild();
-    sensorNode.setSensor(sensor::CameraSensor::create(sensorNode, spec).get());
-=======
-  sensor::SensorSuite sensorSuite = sensor::SensorSuite();
   for (const SensorSpec::ptr& spec : sensorSetup) {
     scene::SceneNode& sensorNode = node.createChild();
     // VisualSensor Setup
     if (spec->isVisualSensorSpec()) {
       if (spec->sensorSubType == SensorSubType::Orthographic ||
           spec->sensorSubType == SensorSubType::Pinhole) {
-        sensorSuite.add(CameraSensor::create(
-            sensorNode, std::dynamic_pointer_cast<CameraSensorSpec>(spec)));
+        CameraSensor::create(sensorNode, std::dynamic_pointer_cast<CameraSensorSpec>(spec));
       }
       // TODO: Implement fisheye sensor, Equirectangle sensor, Panorama sensor
       // else if(spec->sensorSubType == SensorSubType::Fisheye) {
@@ -37,7 +30,6 @@
     // else if (!spec->isVisualSensorSpec()) {}
     //   //NonVisualSensor Setup
     // }
->>>>>>> 8d19ee5e
   }
 }
 }  // namespace sensor
